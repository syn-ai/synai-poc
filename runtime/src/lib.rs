#![cfg_attr(not(feature = "std"), no_std)]

include!(concat!(env!("OUT_DIR"), "/wasm_binary.rs"));
#[cfg(feature = "std")]

pub mod apis;
#[cfg(feature = "runtime-benchmarks")]
mod benchmarks;
pub mod configs;

extern crate alloc;
<<<<<<< HEAD
use alloc::{vec, vec::Vec};
use frame_system::*;
use pallet_grandpa::AuthorityId as GrandpaId;
use sp_consensus_aura::sr25519::AuthorityId as AuraId;
use sp_core:: { crypto::KeyTypeId, OpaqueMetadata };
use sp_runtime::{
	create_runtime_str, generic, impl_opaque_keys, 
	traits::{BlakeTwo256, Block as BlockT, IdentifyAccount, NumberFor, One, Verify, IdentityLookup, AccountIdLookup},
	transaction_validity::{TransactionSource, TransactionValidity},
	ApplyExtrinsicResult, MultiSignature, Perbill, Permill, BuildStorage,
};
use sp_api::impl_runtime_apis;
use frame_support::traits::{ Everything, PalletInfo };
use pallet_transaction_payment::{ 
	Multiplier, 
	FungibleAdapter, 
	ConstFeeMultiplier 
};
use frame_support::pallet_prelude::Get;
use crate::runtime::Aura;
use crate::runtime::System;
use frame_support::{
	construct_runtime, derive_impl,
	parameter_types,
	traits::{
		ConstBool, ConstU8, ConstU32, ConstU64, ConstU128,
		KeyOwnerProofSystem, Randomness, StorageInfo,
	},
	weights::{
		constants::{BlockExecutionWeight, ExtrinsicBaseWeight, RocksDbWeight, WEIGHT_REF_TIME_PER_SECOND},
		IdentityFee, Weight,
	},
	StorageValue,
};

=======
use alloc::vec::Vec;
use sp_runtime::{
	create_runtime_str, generic, impl_opaque_keys,
	traits::{BlakeTwo256, IdentifyAccount, Verify},
	MultiAddress, MultiSignature,
};
>>>>>>> 93f30a23
#[cfg(feature = "std")]
use sp_version::NativeVersion;
use sp_version::RuntimeVersion;

<<<<<<< HEAD
use frame_support::{
	genesis_builder_helper::{build_state, get_preset},
	traits::VariantCountOf,
};

pub use frame_system::Call as SystemCall;
pub use pallet_balances::Call as BalancesCall;
pub use pallet_timestamp::Call as TimestampCall;
/// Import the template pallet.
pub use pallet_template;
#[cfg(any(feature = "std", test))]
/// An index to a block.
pub type BlockNumber = u32;

/// Alias to 512-bit hash when used in the context of a transaction signature on the chain.
pub type Signature = MultiSignature;

/// Some way of identifying an account on the chain. We intentionally make it equivalent
/// to the public key of our transaction signing scheme.
pub type AccountId = <<Signature as Verify>::Signer as IdentifyAccount>::AccountId;

/// Balance of an account.
pub type Balance = u128;

/// Index of a transaction in the chain.
pub type Nonce = u32;

/// A hash of some data used by the chain.
pub type Hash = sp_core::H256;
=======
pub use frame_system::Call as SystemCall;
pub use pallet_balances::Call as BalancesCall;
pub use pallet_timestamp::Call as TimestampCall;
#[cfg(any(feature = "std", test))]
pub use sp_runtime::BuildStorage;
>>>>>>> 93f30a23

/// Opaque types. These are used by the CLI to instantiate machinery that don't need to know
/// the specifics of the runtime. They can then be made to be agnostic over specific formats
/// of data like extrinsics, allowing for them to continue syncing the network through upgrades
/// to even the core data structures.
pub mod opaque {
	use super::*;
	use sp_runtime::{
		generic,
		traits::{BlakeTwo256, Hash as HashT},
	};

	pub use sp_runtime::OpaqueExtrinsic as UncheckedExtrinsic;

	/// Opaque block header type.
	pub type Header = generic::Header<BlockNumber, BlakeTwo256>;
	/// Opaque block type.
	pub type Block = generic::Block<Header, UncheckedExtrinsic>;
	/// Opaque block identifier type.
	pub type BlockId = generic::BlockId<Block>;
	/// Opaque block hash type.
	pub type Hash = <BlakeTwo256 as HashT>::Output;
}

impl_opaque_keys! {
	pub struct SessionKeys {
		pub aura: Aura,
		pub grandpa: Grandpa,
	}
}

// To learn more about runtime versioning, see:
// https://docs.substrate.io/main-docs/build/upgrade#runtime-versioning
#[sp_version::runtime_version]
pub const VERSION: RuntimeVersion = RuntimeVersion {
	spec_name: create_runtime_str!("solochain-template-runtime"),
	impl_name: create_runtime_str!("solochain-template-runtime"),
	authoring_version: 1,
	// The version of the runtime specification. A full node will not attempt to use its native
	//   runtime in substitute for the on-chain Wasm runtime unless all of `spec_name`,
	//   `spec_version`, and `authoring_version` are the same between Wasm and native.
	// This value is set to 100 to notify Polkadot-JS App (https://polkadot.js.org/apps) to use
	//   the compatible custom types.
	spec_version: 100,
	impl_version: 1,
	apis: apis::RUNTIME_API_VERSIONS,
	transaction_version: 1,
	state_version: 1,
};

mod block_times {
	/// This determines the average expected block time that we are targeting. Blocks will be
	/// produced at a minimum duration defined by `SLOT_DURATION`. `SLOT_DURATION` is picked up by
	/// `pallet_timestamp` which is in turn picked up by `pallet_aura` to implement `fn
	/// slot_duration()`.
	///
	/// Change this to adjust the block time.
	pub const MILLI_SECS_PER_BLOCK: u64 = 6000;

	// NOTE: Currently it is not possible to change the slot duration after the chain has started.
	// Attempting to do so will brick block production.
	pub const SLOT_DURATION: u64 = MILLI_SECS_PER_BLOCK;
}
pub use block_times::*;

// Time is measured by number of blocks.
pub const MINUTES: BlockNumber = 60_000 / (MILLI_SECS_PER_BLOCK as BlockNumber);
pub const HOURS: BlockNumber = MINUTES * 60;
pub const DAYS: BlockNumber = HOURS * 24;

pub const BLOCK_HASH_COUNT: BlockNumber = 2400;

// Unit = the base number of indivisible units for balances
pub const UNIT: Balance = 1_000_000_000_000;
pub const MILLI_UNIT: Balance = 1_000_000_000;
pub const MICRO_UNIT: Balance = 1_000_000;

/// Existential deposit.
pub const EXISTENTIAL_DEPOSIT: Balance = MILLI_UNIT;

/// The version information used to identify this runtime when compiled natively.
#[cfg(feature = "std")]
pub fn native_version() -> NativeVersion {
	NativeVersion { runtime_version: VERSION, can_author_with: Default::default() }
}

<<<<<<< HEAD
const NORMAL_DISPATCH_RATIO: Perbill = Perbill::from_percent(75);

parameter_types! {
	pub const BlockHashCount: BlockNumber = 2400;
	pub const Version: RuntimeVersion = VERSION;
	/// We allow for 2 seconds of compute with a 6 second average block time.
	pub BlockWeights: frame_system::limits::BlockWeights =
		frame_system::limits::BlockWeights::with_sensible_defaults(
			Weight::from_parts(2u64 * WEIGHT_REF_TIME_PER_SECOND, u64::MAX),
			NORMAL_DISPATCH_RATIO,
		);
	pub BlockLength: frame_system::limits::BlockLength = frame_system::limits::BlockLength
		::max_with_normal_ratio(5 * 1024 * 1024, NORMAL_DISPATCH_RATIO);
	pub const SS58Prefix: u8 = 42;
	pub const MaxEmbeddingSize: u32 = 1024;
	pub const MaxTags: u32 = 10;
	pub const MaxAuthorities: u32 = 32;
	pub const SlotDuration: u64 = SLOT_DURATION;
	pub const AllowMultipleBlocksPerSlot: bool = false;
	pub const OperationalFeeMultiplier: u8 = 5;
	pub FeeMultiplier: Multiplier = Multiplier::one();
}

/// The default types are being injected by [`derive_impl`](`frame_support::derive_impl`) from
/// [`TestDefaultConfig`](`struct@frame_system::config_preludes::TestDefaultConfig`),
/// but overridden as needed.
#[derive_impl(frame_system::config_preludes::SolochainDefaultConfig)]
impl frame_system::Config for Runtime {
	/// The block type for the runtime.
	type Block = Block;
	/// Block & extrinsics weights: base values and limits.
	type BlockWeights = BlockWeights;
	/// The maximum length of a block (in bytes).
	type BlockLength = BlockLength;
	/// The identifier used to distinguish between accounts.
	type AccountId = AccountId;
	/// The type for storing how many extrinsics an account has signed.
	type Nonce = Nonce;
	/// The type for hashing blocks and tries.
	type Hash = Hash;
	/// Maximum number of block number to block hash mappings to keep (oldest pruned first).
	type BlockHashCount = BlockHashCount;
	/// The weight of database operations that the runtime can invoke.
	type DbWeight = RocksDbWeight;
	/// Version of the runtime.
	type Version = Version;
	/// The data to be stored in an account.
	type AccountData = pallet_balances::AccountData<Balance>;
	/// This is used as an identifier of the chain. 42 is the generic substrate prefix.
	type SS58Prefix = SS58Prefix;

	type MaxConsumers = frame_support::traits::ConstU32<16>;

	/// The basic call filter to use in dispatchable.
	type BaseCallFilter = Everything;
	/// Block & extrinsics weights: base values and limits.
	type RuntimeCall = RuntimeCall;
	/// The lookup mechanism to get account ID from whatever is passed in dispatchers.
	type Lookup = IdentityLookup<Self::AccountId>;
	/// The type for storing how many extrinsics an account has signed.
	type Hashing = BlakeTwo256;
	/// The block type.
	type Block = Block;
	/// The ubiquitous origin type.
	type RuntimeOrigin = RuntimeOrigin;
	/// Maximum number of block number to block hash mappings to keep (oldest pruned first).
	type PalletInfo = PalletInfo;
	/// What to do if a new account is created.
	type OnNewAccount = ();
	/// What to do if an account is fully reaped from the system.
	type OnKilledAccount = ();
	/// The data to be stored in an account.
	type SystemWeightInfo = frame_system::weights::SubstrateWeight<Runtime>;
	/// The set code logic.
	type OnSetCode = ();
	/// The maximum number of consumers allowed on a single account.
	type MaxConsumers = ConstU32<16>;
	/// The event type.
	type RuntimeEvent = RuntimeEvent;
}
=======
/// Alias to 512-bit hash when used in the context of a transaction signature on the chain.
pub type Signature = MultiSignature;

/// Some way of identifying an account on the chain. We intentionally make it equivalent
/// to the public key of our transaction signing scheme.
pub type AccountId = <<Signature as Verify>::Signer as IdentifyAccount>::AccountId;
>>>>>>> 93f30a23

/// Balance of an account.
pub type Balance = u128;

/// Index of a transaction in the chain.
pub type Nonce = u32;

/// A hash of some data used by the chain.
pub type Hash = sp_core::H256;

/// An index to a block.
pub type BlockNumber = u32;

/// The address format for describing accounts.
pub type Address = MultiAddress<AccountId, ()>;

/// Block header type as expected by this runtime.
pub type Header = generic::Header<BlockNumber, BlakeTwo256>;

/// Block type as expected by this runtime.
pub type Block = generic::Block<Header, UncheckedExtrinsic>;

/// A Block signed with a Justification
pub type SignedBlock = generic::SignedBlock<Block>;

/// BlockId type as expected by this runtime.
pub type BlockId = generic::BlockId<Block>;

/// The SignedExtension to the basic transaction logic.
pub type SignedExtra = (
	frame_system::CheckNonZeroSender<Runtime>,
	frame_system::CheckSpecVersion<Runtime>,
	frame_system::CheckTxVersion<Runtime>,
	frame_system::CheckGenesis<Runtime>,
	frame_system::CheckEra<Runtime>,
	frame_system::CheckNonce<Runtime>,
	frame_system::CheckWeight<Runtime>,
	pallet_transaction_payment::ChargeTransactionPayment<Runtime>,
	frame_metadata_hash_extension::CheckMetadataHash<Runtime>,
);

/// Unchecked extrinsic type as expected by this runtime.
pub type UncheckedExtrinsic =
	generic::UncheckedExtrinsic<Address, RuntimeCall, Signature, SignedExtra>;

/// The payload being signed in transactions.
pub type SignedPayload = generic::SignedPayload<RuntimeCall, SignedExtra>;

/// All migrations of the runtime, aside from the ones declared in the pallets.
///
/// This can be a tuple of types, each implementing `OnRuntimeUpgrade`.
#[allow(unused_parens)]
type Migrations = ();

/// Executive: handles dispatch to the various modules.
pub type Executive = frame_executive::Executive<
	Runtime,
	Block,
	frame_system::ChainContext<Runtime>,
	Runtime,
	AllPalletsWithSystem,
	Migrations,
>;

/// Configure the pallet_embeddings in pallets/embeddings
impl pallet_embeddings::Config for Runtime {
    type RuntimeEvent = RuntimeEvent;
    type MaxEmbeddingSize = MaxEmbeddingSize;
    type MaxTags = MaxTags;
}





#[frame_support::runtime]
mod runtime {
	#[runtime::runtime]
	#[runtime::derive(
		RuntimeCall,
		RuntimeEvent,
		RuntimeError,
		RuntimeOrigin,
		RuntimeFreezeReason,
		RuntimeHoldReason,
		RuntimeSlashReason,
		RuntimeLockId,
		RuntimeTask
	)]
	pub struct Runtime;

	#[runtime::pallet_index(0)]
	pub type System = frame_system;

	#[runtime::pallet_index(1)]
	pub type Timestamp = pallet_timestamp;

	#[runtime::pallet_index(2)]
	pub type Aura = pallet_aura;

	#[runtime::pallet_index(3)]
	pub type Grandpa = pallet_grandpa;

	#[runtime::pallet_index(4)]
	pub type Balances = pallet_balances;

	#[runtime::pallet_index(5)]
	pub type TransactionPayment = pallet_transaction_payment;

	#[runtime::pallet_index(6)]
	pub type Sudo = pallet_sudo;

	// Include the custom logic from the pallet-template in the runtime.
	#[runtime::pallet_index(7)]
	pub type TemplateModule = pallet_template;
<<<<<<< HEAD

    #[runtime::pallet_index(8)]
    pub type Embeddings = pallet_embeddings::Pallet<Runtime>;
}

/// The address format for describing accounts.
pub type Address = sp_runtime::MultiAddress<AccountId, ()>;
/// Block header type as expected by this runtime.
pub type Header = generic::Header<BlockNumber, BlakeTwo256>;
/// Block type as expected by this runtime.
pub type Block = generic::Block<Header, UncheckedExtrinsic>;
/// The SignedExtension to the basic transaction logic.
pub type SignedExtra = (
	frame_system::CheckNonZeroSender<Runtime>,
	frame_system::CheckSpecVersion<Runtime>,
	frame_system::CheckTxVersion<Runtime>,
	frame_system::CheckGenesis<Runtime>,
	frame_system::CheckEra<Runtime>,
	frame_system::CheckNonce<Runtime>,
	frame_system::CheckWeight<Runtime>,
	pallet_transaction_payment::ChargeTransactionPayment<Runtime>,
);


/// All migrations of the runtime, aside from the ones declared in the pallets.
///
/// This can be a tuple of types, each implementing `OnRuntimeUpgrade`.
#[allow(unused_parens)]
type Migrations = ();

/// Unchecked extrinsic type as expected by this runtime.
pub type UncheckedExtrinsic = generic::UncheckedExtrinsic<Address, RuntimeCall, Signature, SignedExtra>;
/// The payload being signed in transactions.
pub type SignedPayload<RuntimeCall> = generic::SignedPayload<RuntimeCall, SignedExtra>;
/// Executive: handles dispatch to the various modules.
pub type Executive = frame_executive::Executive<
	Runtime,
	Block,
	frame_system::ChainContext<Runtime>,
	Runtime,
	Migrations,
>;


#[cfg(feature = "runtime-benchmarks")]
mod benches {
	use super::*;
	use frame_benchmarking::v2::*;
	use frame_system_benchmarking::Pallet as SystemBench;

	impl frame_system_benchmarking::Config for Runtime {}

	pub fn get_benchmark_list() -> Vec<&'static BenchmarkList> {
		vec![
			frame_system::Pallet::<Runtime>::benchmarks(),
			pallet_balances::Pallet::<Runtime>::benchmarks(),
			pallet_timestamp::Pallet::<Runtime>::benchmarks(),
			pallet_template::Pallet::<Runtime>::benchmarks(),
		]
	}
}

// Make sure these are defined before impl_runtime_apis!
pub use runtime::Runtime;
pub use runtime::RuntimeCall;
pub use runtime::RuntimeEvent;

#[cfg(feature = "std")]
pub type RuntimeGenesisConfig = frame_system::GenesisConfig<Runtime>;

impl_runtime_apis! {
	impl sp_api::Core<Block> for Runtime {
		fn version() -> RuntimeVersion {
			VERSION
		}

		fn execute_block(block: Block) {
				Executive::execute_block(block);
		}

		fn initialize_block(header: &<Block as BlockT>::Header) -> sp_runtime::ExtrinsicInclusionMode {
			Executive::initialize_block(header)
		}
	}
		
	impl pallet_embeddings_rpc_runtime_api::EmbeddingsApi<Block, AccountId> for Runtime {
				fn get_embedding(embedding_id: u64) -> Option<(Vec<u8>, Vec<u8>, Vec<Vec<u8>>)> {
					if let Some((embedding, metadata)) = Embeddings::get_embedding(embedding_id) {
						Some((
							embedding.vector.to_vec(),
							metadata.description.to_vec(),
							metadata.tags.into_iter().map(|t| t.to_vec()).collect()
						))
					} else {
						None
					}
				}
		
				fn get_embeddings_by_owner(owner: AccountId) -> Vec<(u64, Vec<u8>, Vec<u8>, Vec<Vec<u8>>)> {
					Embeddings::get_embeddings_by_owner(owner)
						.into_iter()
						.map(|(id, embedding, metadata)| (
							id,
							embedding.vector.to_vec(),
							metadata.description.to_vec(),
							metadata.tags.into_iter().map(|t| t.to_vec()).collect()
						))
						.collect()
				}
		
				fn search_embeddings_by_tag(tag: Vec<u8>) -> Vec<(u64, Vec<u8>, Vec<u8>, Vec<Vec<u8>>)> {
					Embeddings::search_embeddings_by_tag(tag)
						.into_iter()
						.map(|(id, embedding, metadata)| (
							id,
							embedding.vector.to_vec(),
							metadata.description.to_vec(),
							metadata.tags.into_iter().map(|t| t.to_vec()).collect()
						))
						.collect()
				}
		
				fn search_embeddings_by_tags(tags: Vec<Vec<u8>>) -> Vec<(u64, Vec<u8>, Vec<u8>, Vec<Vec<u8>>)> {
					Embeddings::search_embeddings_by_tags(tags)
						.into_iter()
						.map(|(id, embedding, metadata)| (
							id,
							embedding.vector.to_vec(),
							metadata.description.to_vec(),
							metadata.tags.into_iter().map(|t| t.to_vec()).collect()
						))
						.collect()
				}
			}
	

	impl sp_api::Metadata<Block> for Runtime {
		
		fn metadata() -> OpaqueMetadata {
			OpaqueMetadata::new(Runtime::metadata().into())
		}

		fn metadata_at_version(version: u32) -> Option<OpaqueMetadata> {
			Runtime::metadata_at_version(version)
		}

		fn metadata_versions() -> Vec<u32> {
			Runtime::metadata_versions()
		}
	}

	impl sp_block_builder::BlockBuilder<Block> for Runtime {
		fn apply_extrinsic(extrinsic: <Block as BlockT>::Extrinsic) -> ApplyExtrinsicResult {
			Executive::apply_extrinsic(extrinsic)
		}

		fn finalize_block() -> <Block as BlockT>::Header {
			Executive::finalize_block()
		}

		fn inherent_extrinsics(data: sp_inherents::InherentData) -> Vec<<Block as BlockT>::Extrinsic> {
			data.create_extrinsics()
		}

		fn check_inherents(
			block: Block,
			data: sp_inherents::InherentData,
		) -> sp_inherents::CheckInherentsResult {
			data.check_extrinsics(&block)
		}
	}

	impl sp_transaction_pool::runtime_api::TaggedTransactionQueue<Block> for Runtime {
		fn validate_transaction(
			source: TransactionSource,
			tx: <Block as BlockT>::Extrinsic,
			block_hash: <Block as BlockT>::Hash,
		) -> TransactionValidity {
			Executive::validate_transaction(source, tx, block_hash)
		}
	}

	impl sp_offchain::OffchainWorkerApi<Block> for Runtime {
		fn offchain_worker(header: &<Block as BlockT>::Header) {
			Executive::offchain_worker(header)
		}
	}

	impl sp_consensus_aura::AuraApi<Block, AuraId> for Runtime {
		fn slot_duration() -> sp_consensus_aura::SlotDuration {
			sp_consensus_aura::SlotDuration::from_millis(Aura::slot_duration())
		}

		fn authorities() -> Vec<AuraId> {
			Aura::authorities().into_inner()
		}
	}

	impl sp_session::SessionKeys<Block> for Runtime {
		fn generate_session_keys(seed: Option<Vec<u8>>) -> Vec<u8> {
			opaque::SessionKeys::generate(seed)
		}

		fn decode_session_keys(
			encoded: Vec<u8>,
		) -> Option<Vec<(Vec<u8>, KeyTypeId)>> {
			opaque::SessionKeys::decode_into_raw_public_keys(&encoded)
		}
	}

	impl sp_consensus_grandpa::GrandpaApi<Block> for Runtime {
		fn grandpa_authorities() -> sp_consensus_grandpa::AuthorityList {
			Grandpa::grandpa_authorities()
		}

		fn current_set_id() -> sp_consensus_grandpa::SetId {
			Grandpa::current_set_id()
		}

		fn submit_report_equivocation_unsigned_extrinsic(
			_equivocation_proof: sp_consensus_grandpa::EquivocationProof<
				<Block as BlockT>::Hash,
				NumberFor<Block>,
			>,
			_key_owner_proof: sp_consensus_grandpa::OpaqueKeyOwnershipProof,
		) -> Option<()> {
			None
		}

		fn generate_key_ownership_proof(
			_set_id: sp_consensus_grandpa::SetId,
			_authority_id: GrandpaId,
		) -> Option<sp_consensus_grandpa::OpaqueKeyOwnershipProof> {
			// NOTE: this is the only implementation possible since we've
			// defined our key owner proof type as a bottom type (i.e. a type
			// with no values).
			None
		}
	}

	impl frame_system_rpc_runtime_api::AccountNonceApi<Block, AccountId, Nonce> for Runtime {
		fn account_nonce(account: AccountId) -> Nonce {
			System::account_nonce(account)
		}
	}

	impl pallet_transaction_payment_rpc_runtime_api::TransactionPaymentApi<Block, Balance> for Runtime {
		fn query_info(uxt: <Block as BlockT>::Extrinsic, len: u32) -> RuntimeDispatchInfo<Balance> {
			TransactionPayment::query_info(uxt, len)
		}
		fn query_fee_details(
			uxt: <Block as BlockT>::Extrinsic,
			len: u32,
		) -> pallet_transaction_payment::FeeDetails<Balance> {
			TransactionPayment::query_fee_details(uxt, len)
		}
		fn query_weight_to_fee(weight: Weight) -> Balance {
			TransactionPayment::weight_to_fee(weight)
		}
		fn query_length_to_fee(length: u32) -> Balance {
			TransactionPayment::length_to_fee(length)
		}
	}

	impl pallet_transaction_payment_rpc_runtime_api::TransactionPaymentCallApi<Block, Balance, RuntimeCall>
		for Runtime
	{
		fn query_call_info(
			call: RuntimeCall,
			len: u32,
		) -> pallet_transaction_payment::RuntimeDispatchInfo<Balance> {
			TransactionPayment::query_call_info(call, len)
		}
		fn query_call_fee_details(
			call: RuntimeCall,
			len: u32,
		) -> pallet_transaction_payment::FeeDetails<Balance> {
			TransactionPayment::query_call_fee_details(call, len)
		}
		fn query_weight_to_fee(weight: Weight) -> Balance {
			TransactionPayment::weight_to_fee(weight)
		}
		fn query_length_to_fee(length: u32) -> Balance {
			TransactionPayment::length_to_fee(length)
		}
	}

	#[cfg(feature = "runtime-benchmarks")]
	impl frame_benchmarking::Benchmark<Block> for Runtime {
		fn benchmark_metadata(extra: bool) -> (
			Vec<frame_benchmarking::BenchmarkList>,
			Vec<frame_support::traits::StorageInfo>,
		) {
			use frame_benchmarking::{baseline, Benchmarking, BenchmarkList};
			use frame_support::traits::StorageInfoTrait;
			use frame_system_benchmarking::Pallet as SystemBench;
			use baseline::Pallet as BaselineBench;

			let mut list = Vec::<BenchmarkList>::new();
			list_benchmarks!(list, extra);

			let storage_info = AllPalletsWithSystem::storage_info();

			(list, storage_info)
		}

		fn dispatch_benchmark(
			config: frame_benchmarking::BenchmarkConfig
		) -> Result<Vec<frame_benchmarking::BenchmarkBatch>, sp_runtime::RuntimeString> {
			use frame_benchmarking::{baseline, Benchmarking, BenchmarkBatch};
			use sp_storage::TrackedStorageKey;
			use frame_system_benchmarking::Pallet as SystemBench;
			use baseline::Pallet as BaselineBench;

			impl frame_system_benchmarking::Config for Runtime {}
			impl baseline::Config for Runtime {}

			use frame_support::traits::WhitelistedStorageKeys;
			let whitelist: Vec<TrackedStorageKey> = AllPalletsWithSystem::whitelisted_storage_keys();

			let mut batches = Vec::<BenchmarkBatch>::new();
			let params = (&config, &whitelist);
			add_benchmarks!(params, batches);

			Ok(batches)
		}
	}

	#[cfg(feature = "try-runtime")]
	impl frame_try_runtime::TryRuntime<Block> for Runtime {
		fn on_runtime_upgrade(checks: frame_try_runtime::UpgradeCheckSelect) -> (Weight, Weight) {
			// NOTE: intentional unwrap: we don't want to propagate the error backwards, and want to
			// have a backtrace here. If any of the pre/post migration checks fail, we shall stop
			// right here and right now.
			let weight = Executive::try_runtime_upgrade(checks).unwrap();
			(weight, BlockWeights::get().max_block)
		}

		fn execute_block(
			block: Block,
			state_root_check: bool,
			signature_check: bool,
			select: frame_try_runtime::TryStateSelect
		) -> Weight {
			// NOTE: intentional unwrap: we don't want to propagate the error backwards, and want to
			// have a backtrace here.
			Executive::try_execute_block(block, state_root_check, signature_check, select).expect("execute-block failed")
		}
	}

	impl sp_genesis_builder::GenesisBuilder<Block> for Runtime {
		fn build_state(config: Vec<u8>) -> sp_genesis_builder::Result {
			let genesis_config = RuntimeGenesisConfig::default();
			genesis_config.build_storage().map_err(|e| e.to_string())?;
			Ok(())
		}

		fn get_preset(_id: &Option<sp_genesis_builder::PresetId>) -> Option<Vec<u8>> {
			None
		}

			fn preset_names() -> Vec<sp_genesis_builder::PresetId> {
				vec![]
			}
	}
}
=======
}
>>>>>>> 93f30a23
<|MERGE_RESOLUTION|>--- conflicted
+++ resolved
@@ -1,7 +1,6 @@
 #![cfg_attr(not(feature = "std"), no_std)]
 
 include!(concat!(env!("OUT_DIR"), "/wasm_binary.rs"));
-#[cfg(feature = "std")]
 
 pub mod apis;
 #[cfg(feature = "runtime-benchmarks")]
@@ -9,91 +8,21 @@
 pub mod configs;
 
 extern crate alloc;
-<<<<<<< HEAD
-use alloc::{vec, vec::Vec};
-use frame_system::*;
-use pallet_grandpa::AuthorityId as GrandpaId;
-use sp_consensus_aura::sr25519::AuthorityId as AuraId;
-use sp_core:: { crypto::KeyTypeId, OpaqueMetadata };
-use sp_runtime::{
-	create_runtime_str, generic, impl_opaque_keys, 
-	traits::{BlakeTwo256, Block as BlockT, IdentifyAccount, NumberFor, One, Verify, IdentityLookup, AccountIdLookup},
-	transaction_validity::{TransactionSource, TransactionValidity},
-	ApplyExtrinsicResult, MultiSignature, Perbill, Permill, BuildStorage,
-};
-use sp_api::impl_runtime_apis;
-use frame_support::traits::{ Everything, PalletInfo };
-use pallet_transaction_payment::{ 
-	Multiplier, 
-	FungibleAdapter, 
-	ConstFeeMultiplier 
-};
-use frame_support::pallet_prelude::Get;
-use crate::runtime::Aura;
-use crate::runtime::System;
-use frame_support::{
-	construct_runtime, derive_impl,
-	parameter_types,
-	traits::{
-		ConstBool, ConstU8, ConstU32, ConstU64, ConstU128,
-		KeyOwnerProofSystem, Randomness, StorageInfo,
-	},
-	weights::{
-		constants::{BlockExecutionWeight, ExtrinsicBaseWeight, RocksDbWeight, WEIGHT_REF_TIME_PER_SECOND},
-		IdentityFee, Weight,
-	},
-	StorageValue,
-};
-
-=======
 use alloc::vec::Vec;
 use sp_runtime::{
 	create_runtime_str, generic, impl_opaque_keys,
 	traits::{BlakeTwo256, IdentifyAccount, Verify},
 	MultiAddress, MultiSignature,
 };
->>>>>>> 93f30a23
 #[cfg(feature = "std")]
 use sp_version::NativeVersion;
 use sp_version::RuntimeVersion;
 
-<<<<<<< HEAD
-use frame_support::{
-	genesis_builder_helper::{build_state, get_preset},
-	traits::VariantCountOf,
-};
-
-pub use frame_system::Call as SystemCall;
-pub use pallet_balances::Call as BalancesCall;
-pub use pallet_timestamp::Call as TimestampCall;
-/// Import the template pallet.
-pub use pallet_template;
-#[cfg(any(feature = "std", test))]
-/// An index to a block.
-pub type BlockNumber = u32;
-
-/// Alias to 512-bit hash when used in the context of a transaction signature on the chain.
-pub type Signature = MultiSignature;
-
-/// Some way of identifying an account on the chain. We intentionally make it equivalent
-/// to the public key of our transaction signing scheme.
-pub type AccountId = <<Signature as Verify>::Signer as IdentifyAccount>::AccountId;
-
-/// Balance of an account.
-pub type Balance = u128;
-
-/// Index of a transaction in the chain.
-pub type Nonce = u32;
-
-/// A hash of some data used by the chain.
-pub type Hash = sp_core::H256;
-=======
 pub use frame_system::Call as SystemCall;
 pub use pallet_balances::Call as BalancesCall;
 pub use pallet_timestamp::Call as TimestampCall;
 #[cfg(any(feature = "std", test))]
 pub use sp_runtime::BuildStorage;
->>>>>>> 93f30a23
 
 /// Opaque types. These are used by the CLI to instantiate machinery that don't need to know
 /// the specifics of the runtime. They can then be made to be agnostic over specific formats
@@ -180,95 +109,12 @@
 	NativeVersion { runtime_version: VERSION, can_author_with: Default::default() }
 }
 
-<<<<<<< HEAD
-const NORMAL_DISPATCH_RATIO: Perbill = Perbill::from_percent(75);
-
-parameter_types! {
-	pub const BlockHashCount: BlockNumber = 2400;
-	pub const Version: RuntimeVersion = VERSION;
-	/// We allow for 2 seconds of compute with a 6 second average block time.
-	pub BlockWeights: frame_system::limits::BlockWeights =
-		frame_system::limits::BlockWeights::with_sensible_defaults(
-			Weight::from_parts(2u64 * WEIGHT_REF_TIME_PER_SECOND, u64::MAX),
-			NORMAL_DISPATCH_RATIO,
-		);
-	pub BlockLength: frame_system::limits::BlockLength = frame_system::limits::BlockLength
-		::max_with_normal_ratio(5 * 1024 * 1024, NORMAL_DISPATCH_RATIO);
-	pub const SS58Prefix: u8 = 42;
-	pub const MaxEmbeddingSize: u32 = 1024;
-	pub const MaxTags: u32 = 10;
-	pub const MaxAuthorities: u32 = 32;
-	pub const SlotDuration: u64 = SLOT_DURATION;
-	pub const AllowMultipleBlocksPerSlot: bool = false;
-	pub const OperationalFeeMultiplier: u8 = 5;
-	pub FeeMultiplier: Multiplier = Multiplier::one();
-}
-
-/// The default types are being injected by [`derive_impl`](`frame_support::derive_impl`) from
-/// [`TestDefaultConfig`](`struct@frame_system::config_preludes::TestDefaultConfig`),
-/// but overridden as needed.
-#[derive_impl(frame_system::config_preludes::SolochainDefaultConfig)]
-impl frame_system::Config for Runtime {
-	/// The block type for the runtime.
-	type Block = Block;
-	/// Block & extrinsics weights: base values and limits.
-	type BlockWeights = BlockWeights;
-	/// The maximum length of a block (in bytes).
-	type BlockLength = BlockLength;
-	/// The identifier used to distinguish between accounts.
-	type AccountId = AccountId;
-	/// The type for storing how many extrinsics an account has signed.
-	type Nonce = Nonce;
-	/// The type for hashing blocks and tries.
-	type Hash = Hash;
-	/// Maximum number of block number to block hash mappings to keep (oldest pruned first).
-	type BlockHashCount = BlockHashCount;
-	/// The weight of database operations that the runtime can invoke.
-	type DbWeight = RocksDbWeight;
-	/// Version of the runtime.
-	type Version = Version;
-	/// The data to be stored in an account.
-	type AccountData = pallet_balances::AccountData<Balance>;
-	/// This is used as an identifier of the chain. 42 is the generic substrate prefix.
-	type SS58Prefix = SS58Prefix;
-
-	type MaxConsumers = frame_support::traits::ConstU32<16>;
-
-	/// The basic call filter to use in dispatchable.
-	type BaseCallFilter = Everything;
-	/// Block & extrinsics weights: base values and limits.
-	type RuntimeCall = RuntimeCall;
-	/// The lookup mechanism to get account ID from whatever is passed in dispatchers.
-	type Lookup = IdentityLookup<Self::AccountId>;
-	/// The type for storing how many extrinsics an account has signed.
-	type Hashing = BlakeTwo256;
-	/// The block type.
-	type Block = Block;
-	/// The ubiquitous origin type.
-	type RuntimeOrigin = RuntimeOrigin;
-	/// Maximum number of block number to block hash mappings to keep (oldest pruned first).
-	type PalletInfo = PalletInfo;
-	/// What to do if a new account is created.
-	type OnNewAccount = ();
-	/// What to do if an account is fully reaped from the system.
-	type OnKilledAccount = ();
-	/// The data to be stored in an account.
-	type SystemWeightInfo = frame_system::weights::SubstrateWeight<Runtime>;
-	/// The set code logic.
-	type OnSetCode = ();
-	/// The maximum number of consumers allowed on a single account.
-	type MaxConsumers = ConstU32<16>;
-	/// The event type.
-	type RuntimeEvent = RuntimeEvent;
-}
-=======
 /// Alias to 512-bit hash when used in the context of a transaction signature on the chain.
 pub type Signature = MultiSignature;
 
 /// Some way of identifying an account on the chain. We intentionally make it equivalent
 /// to the public key of our transaction signing scheme.
 pub type AccountId = <<Signature as Verify>::Signer as IdentifyAccount>::AccountId;
->>>>>>> 93f30a23
 
 /// Balance of an account.
 pub type Balance = u128;
@@ -384,373 +230,7 @@
 	// Include the custom logic from the pallet-template in the runtime.
 	#[runtime::pallet_index(7)]
 	pub type TemplateModule = pallet_template;
-<<<<<<< HEAD
 
     #[runtime::pallet_index(8)]
     pub type Embeddings = pallet_embeddings::Pallet<Runtime>;
-}
-
-/// The address format for describing accounts.
-pub type Address = sp_runtime::MultiAddress<AccountId, ()>;
-/// Block header type as expected by this runtime.
-pub type Header = generic::Header<BlockNumber, BlakeTwo256>;
-/// Block type as expected by this runtime.
-pub type Block = generic::Block<Header, UncheckedExtrinsic>;
-/// The SignedExtension to the basic transaction logic.
-pub type SignedExtra = (
-	frame_system::CheckNonZeroSender<Runtime>,
-	frame_system::CheckSpecVersion<Runtime>,
-	frame_system::CheckTxVersion<Runtime>,
-	frame_system::CheckGenesis<Runtime>,
-	frame_system::CheckEra<Runtime>,
-	frame_system::CheckNonce<Runtime>,
-	frame_system::CheckWeight<Runtime>,
-	pallet_transaction_payment::ChargeTransactionPayment<Runtime>,
-);
-
-
-/// All migrations of the runtime, aside from the ones declared in the pallets.
-///
-/// This can be a tuple of types, each implementing `OnRuntimeUpgrade`.
-#[allow(unused_parens)]
-type Migrations = ();
-
-/// Unchecked extrinsic type as expected by this runtime.
-pub type UncheckedExtrinsic = generic::UncheckedExtrinsic<Address, RuntimeCall, Signature, SignedExtra>;
-/// The payload being signed in transactions.
-pub type SignedPayload<RuntimeCall> = generic::SignedPayload<RuntimeCall, SignedExtra>;
-/// Executive: handles dispatch to the various modules.
-pub type Executive = frame_executive::Executive<
-	Runtime,
-	Block,
-	frame_system::ChainContext<Runtime>,
-	Runtime,
-	Migrations,
->;
-
-
-#[cfg(feature = "runtime-benchmarks")]
-mod benches {
-	use super::*;
-	use frame_benchmarking::v2::*;
-	use frame_system_benchmarking::Pallet as SystemBench;
-
-	impl frame_system_benchmarking::Config for Runtime {}
-
-	pub fn get_benchmark_list() -> Vec<&'static BenchmarkList> {
-		vec![
-			frame_system::Pallet::<Runtime>::benchmarks(),
-			pallet_balances::Pallet::<Runtime>::benchmarks(),
-			pallet_timestamp::Pallet::<Runtime>::benchmarks(),
-			pallet_template::Pallet::<Runtime>::benchmarks(),
-		]
-	}
-}
-
-// Make sure these are defined before impl_runtime_apis!
-pub use runtime::Runtime;
-pub use runtime::RuntimeCall;
-pub use runtime::RuntimeEvent;
-
-#[cfg(feature = "std")]
-pub type RuntimeGenesisConfig = frame_system::GenesisConfig<Runtime>;
-
-impl_runtime_apis! {
-	impl sp_api::Core<Block> for Runtime {
-		fn version() -> RuntimeVersion {
-			VERSION
-		}
-
-		fn execute_block(block: Block) {
-				Executive::execute_block(block);
-		}
-
-		fn initialize_block(header: &<Block as BlockT>::Header) -> sp_runtime::ExtrinsicInclusionMode {
-			Executive::initialize_block(header)
-		}
-	}
-		
-	impl pallet_embeddings_rpc_runtime_api::EmbeddingsApi<Block, AccountId> for Runtime {
-				fn get_embedding(embedding_id: u64) -> Option<(Vec<u8>, Vec<u8>, Vec<Vec<u8>>)> {
-					if let Some((embedding, metadata)) = Embeddings::get_embedding(embedding_id) {
-						Some((
-							embedding.vector.to_vec(),
-							metadata.description.to_vec(),
-							metadata.tags.into_iter().map(|t| t.to_vec()).collect()
-						))
-					} else {
-						None
-					}
-				}
-		
-				fn get_embeddings_by_owner(owner: AccountId) -> Vec<(u64, Vec<u8>, Vec<u8>, Vec<Vec<u8>>)> {
-					Embeddings::get_embeddings_by_owner(owner)
-						.into_iter()
-						.map(|(id, embedding, metadata)| (
-							id,
-							embedding.vector.to_vec(),
-							metadata.description.to_vec(),
-							metadata.tags.into_iter().map(|t| t.to_vec()).collect()
-						))
-						.collect()
-				}
-		
-				fn search_embeddings_by_tag(tag: Vec<u8>) -> Vec<(u64, Vec<u8>, Vec<u8>, Vec<Vec<u8>>)> {
-					Embeddings::search_embeddings_by_tag(tag)
-						.into_iter()
-						.map(|(id, embedding, metadata)| (
-							id,
-							embedding.vector.to_vec(),
-							metadata.description.to_vec(),
-							metadata.tags.into_iter().map(|t| t.to_vec()).collect()
-						))
-						.collect()
-				}
-		
-				fn search_embeddings_by_tags(tags: Vec<Vec<u8>>) -> Vec<(u64, Vec<u8>, Vec<u8>, Vec<Vec<u8>>)> {
-					Embeddings::search_embeddings_by_tags(tags)
-						.into_iter()
-						.map(|(id, embedding, metadata)| (
-							id,
-							embedding.vector.to_vec(),
-							metadata.description.to_vec(),
-							metadata.tags.into_iter().map(|t| t.to_vec()).collect()
-						))
-						.collect()
-				}
-			}
-	
-
-	impl sp_api::Metadata<Block> for Runtime {
-		
-		fn metadata() -> OpaqueMetadata {
-			OpaqueMetadata::new(Runtime::metadata().into())
-		}
-
-		fn metadata_at_version(version: u32) -> Option<OpaqueMetadata> {
-			Runtime::metadata_at_version(version)
-		}
-
-		fn metadata_versions() -> Vec<u32> {
-			Runtime::metadata_versions()
-		}
-	}
-
-	impl sp_block_builder::BlockBuilder<Block> for Runtime {
-		fn apply_extrinsic(extrinsic: <Block as BlockT>::Extrinsic) -> ApplyExtrinsicResult {
-			Executive::apply_extrinsic(extrinsic)
-		}
-
-		fn finalize_block() -> <Block as BlockT>::Header {
-			Executive::finalize_block()
-		}
-
-		fn inherent_extrinsics(data: sp_inherents::InherentData) -> Vec<<Block as BlockT>::Extrinsic> {
-			data.create_extrinsics()
-		}
-
-		fn check_inherents(
-			block: Block,
-			data: sp_inherents::InherentData,
-		) -> sp_inherents::CheckInherentsResult {
-			data.check_extrinsics(&block)
-		}
-	}
-
-	impl sp_transaction_pool::runtime_api::TaggedTransactionQueue<Block> for Runtime {
-		fn validate_transaction(
-			source: TransactionSource,
-			tx: <Block as BlockT>::Extrinsic,
-			block_hash: <Block as BlockT>::Hash,
-		) -> TransactionValidity {
-			Executive::validate_transaction(source, tx, block_hash)
-		}
-	}
-
-	impl sp_offchain::OffchainWorkerApi<Block> for Runtime {
-		fn offchain_worker(header: &<Block as BlockT>::Header) {
-			Executive::offchain_worker(header)
-		}
-	}
-
-	impl sp_consensus_aura::AuraApi<Block, AuraId> for Runtime {
-		fn slot_duration() -> sp_consensus_aura::SlotDuration {
-			sp_consensus_aura::SlotDuration::from_millis(Aura::slot_duration())
-		}
-
-		fn authorities() -> Vec<AuraId> {
-			Aura::authorities().into_inner()
-		}
-	}
-
-	impl sp_session::SessionKeys<Block> for Runtime {
-		fn generate_session_keys(seed: Option<Vec<u8>>) -> Vec<u8> {
-			opaque::SessionKeys::generate(seed)
-		}
-
-		fn decode_session_keys(
-			encoded: Vec<u8>,
-		) -> Option<Vec<(Vec<u8>, KeyTypeId)>> {
-			opaque::SessionKeys::decode_into_raw_public_keys(&encoded)
-		}
-	}
-
-	impl sp_consensus_grandpa::GrandpaApi<Block> for Runtime {
-		fn grandpa_authorities() -> sp_consensus_grandpa::AuthorityList {
-			Grandpa::grandpa_authorities()
-		}
-
-		fn current_set_id() -> sp_consensus_grandpa::SetId {
-			Grandpa::current_set_id()
-		}
-
-		fn submit_report_equivocation_unsigned_extrinsic(
-			_equivocation_proof: sp_consensus_grandpa::EquivocationProof<
-				<Block as BlockT>::Hash,
-				NumberFor<Block>,
-			>,
-			_key_owner_proof: sp_consensus_grandpa::OpaqueKeyOwnershipProof,
-		) -> Option<()> {
-			None
-		}
-
-		fn generate_key_ownership_proof(
-			_set_id: sp_consensus_grandpa::SetId,
-			_authority_id: GrandpaId,
-		) -> Option<sp_consensus_grandpa::OpaqueKeyOwnershipProof> {
-			// NOTE: this is the only implementation possible since we've
-			// defined our key owner proof type as a bottom type (i.e. a type
-			// with no values).
-			None
-		}
-	}
-
-	impl frame_system_rpc_runtime_api::AccountNonceApi<Block, AccountId, Nonce> for Runtime {
-		fn account_nonce(account: AccountId) -> Nonce {
-			System::account_nonce(account)
-		}
-	}
-
-	impl pallet_transaction_payment_rpc_runtime_api::TransactionPaymentApi<Block, Balance> for Runtime {
-		fn query_info(uxt: <Block as BlockT>::Extrinsic, len: u32) -> RuntimeDispatchInfo<Balance> {
-			TransactionPayment::query_info(uxt, len)
-		}
-		fn query_fee_details(
-			uxt: <Block as BlockT>::Extrinsic,
-			len: u32,
-		) -> pallet_transaction_payment::FeeDetails<Balance> {
-			TransactionPayment::query_fee_details(uxt, len)
-		}
-		fn query_weight_to_fee(weight: Weight) -> Balance {
-			TransactionPayment::weight_to_fee(weight)
-		}
-		fn query_length_to_fee(length: u32) -> Balance {
-			TransactionPayment::length_to_fee(length)
-		}
-	}
-
-	impl pallet_transaction_payment_rpc_runtime_api::TransactionPaymentCallApi<Block, Balance, RuntimeCall>
-		for Runtime
-	{
-		fn query_call_info(
-			call: RuntimeCall,
-			len: u32,
-		) -> pallet_transaction_payment::RuntimeDispatchInfo<Balance> {
-			TransactionPayment::query_call_info(call, len)
-		}
-		fn query_call_fee_details(
-			call: RuntimeCall,
-			len: u32,
-		) -> pallet_transaction_payment::FeeDetails<Balance> {
-			TransactionPayment::query_call_fee_details(call, len)
-		}
-		fn query_weight_to_fee(weight: Weight) -> Balance {
-			TransactionPayment::weight_to_fee(weight)
-		}
-		fn query_length_to_fee(length: u32) -> Balance {
-			TransactionPayment::length_to_fee(length)
-		}
-	}
-
-	#[cfg(feature = "runtime-benchmarks")]
-	impl frame_benchmarking::Benchmark<Block> for Runtime {
-		fn benchmark_metadata(extra: bool) -> (
-			Vec<frame_benchmarking::BenchmarkList>,
-			Vec<frame_support::traits::StorageInfo>,
-		) {
-			use frame_benchmarking::{baseline, Benchmarking, BenchmarkList};
-			use frame_support::traits::StorageInfoTrait;
-			use frame_system_benchmarking::Pallet as SystemBench;
-			use baseline::Pallet as BaselineBench;
-
-			let mut list = Vec::<BenchmarkList>::new();
-			list_benchmarks!(list, extra);
-
-			let storage_info = AllPalletsWithSystem::storage_info();
-
-			(list, storage_info)
-		}
-
-		fn dispatch_benchmark(
-			config: frame_benchmarking::BenchmarkConfig
-		) -> Result<Vec<frame_benchmarking::BenchmarkBatch>, sp_runtime::RuntimeString> {
-			use frame_benchmarking::{baseline, Benchmarking, BenchmarkBatch};
-			use sp_storage::TrackedStorageKey;
-			use frame_system_benchmarking::Pallet as SystemBench;
-			use baseline::Pallet as BaselineBench;
-
-			impl frame_system_benchmarking::Config for Runtime {}
-			impl baseline::Config for Runtime {}
-
-			use frame_support::traits::WhitelistedStorageKeys;
-			let whitelist: Vec<TrackedStorageKey> = AllPalletsWithSystem::whitelisted_storage_keys();
-
-			let mut batches = Vec::<BenchmarkBatch>::new();
-			let params = (&config, &whitelist);
-			add_benchmarks!(params, batches);
-
-			Ok(batches)
-		}
-	}
-
-	#[cfg(feature = "try-runtime")]
-	impl frame_try_runtime::TryRuntime<Block> for Runtime {
-		fn on_runtime_upgrade(checks: frame_try_runtime::UpgradeCheckSelect) -> (Weight, Weight) {
-			// NOTE: intentional unwrap: we don't want to propagate the error backwards, and want to
-			// have a backtrace here. If any of the pre/post migration checks fail, we shall stop
-			// right here and right now.
-			let weight = Executive::try_runtime_upgrade(checks).unwrap();
-			(weight, BlockWeights::get().max_block)
-		}
-
-		fn execute_block(
-			block: Block,
-			state_root_check: bool,
-			signature_check: bool,
-			select: frame_try_runtime::TryStateSelect
-		) -> Weight {
-			// NOTE: intentional unwrap: we don't want to propagate the error backwards, and want to
-			// have a backtrace here.
-			Executive::try_execute_block(block, state_root_check, signature_check, select).expect("execute-block failed")
-		}
-	}
-
-	impl sp_genesis_builder::GenesisBuilder<Block> for Runtime {
-		fn build_state(config: Vec<u8>) -> sp_genesis_builder::Result {
-			let genesis_config = RuntimeGenesisConfig::default();
-			genesis_config.build_storage().map_err(|e| e.to_string())?;
-			Ok(())
-		}
-
-		fn get_preset(_id: &Option<sp_genesis_builder::PresetId>) -> Option<Vec<u8>> {
-			None
-		}
-
-			fn preset_names() -> Vec<sp_genesis_builder::PresetId> {
-				vec![]
-			}
-	}
-}
-=======
-}
->>>>>>> 93f30a23
+}