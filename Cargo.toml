--- conflicted
+++ resolved
@@ -71,9 +71,5 @@
 sp-storage = { version = "21.0.0", default-features = false }
 sp-transaction-pool = { version = "34.0.0", default-features = false }
 sp-version = { version = "37.0.0", default-features = false }
-<<<<<<< HEAD
-substrate-wasm-builder = { version = "24.0.1", default-features = false }
-=======
 substrate-wasm-builder = { version = "24.0.0", default-features = false }
-sp-std = { version = "14.0.0", default-features = false }
->>>>>>> 00a718eb
+sp-std = { version = "14.0.0", default-features = false }